name: CI
on:
  push:
    branches:
      - main
  pull_request:
  workflow_dispatch:
concurrency:
  group: ${{ github.workflow }}-${{ github.head_ref || github.run_id }}
  cancel-in-progress: true
jobs:
  run-pre-commit:
    runs-on: ubuntu-latest
    steps:
      - uses: actions/checkout@v4
        with:
          persist-credentials: false
      - uses: astral-sh/setup-uv@v4
      - run: uv tool run --from pre-commit@latest --with pre-commit-uv --no-cache --python 3.12 pre-commit run --all-files
  build:
    strategy:
      matrix:
        include:
          - name: linux-x86-64
            runner: ubuntu-latest
          - name: windows-x86-64
            runner: windows-latest
          - name: macos-x86-64
            runner: macos-13
          - name: macos-arm64
            runner: macos-14
      fail-fast: false
    runs-on: ${{ matrix.runner }}
    permissions:
      id-token: write
      attestations: write
    steps:
      - uses: actions/checkout@v4
        with:
          persist-credentials: false
      - uses: astral-sh/setup-uv@v4
        with:
          enable-cache: true
<<<<<<< HEAD
      - run: uv run --extra non-termux --no-dev --group nuitka --frozen --python 3.12 python -m nuitka --standalone --python-flag='-m' --assume-yes-for-downloads --lto=yes proxy_scraper_checker
=======
      - uses: actions/setup-python@v5
        with:
          python-version: "3.12"
          check-latest: true
      - run: uv run --no-dev --group nuitka --frozen --python 3.12 python -m nuitka --standalone --python-flag='-m' --assume-yes-for-downloads --lto=yes proxy_scraper_checker
>>>>>>> dd4a0cb6
      - run: mv config.toml proxy_scraper_checker.dist/
      - if: ${{ github.event_name != 'pull_request' }}
        uses: actions/attest-build-provenance@v1
        with:
          subject-path: proxy_scraper_checker.dist
      - uses: actions/upload-artifact@v4
        with:
          name: artifact-${{ matrix.name }}
          path: proxy_scraper_checker.dist/
          if-no-files-found: error<|MERGE_RESOLUTION|>--- conflicted
+++ resolved
@@ -41,15 +41,7 @@
       - uses: astral-sh/setup-uv@v4
         with:
           enable-cache: true
-<<<<<<< HEAD
-      - run: uv run --extra non-termux --no-dev --group nuitka --frozen --python 3.12 python -m nuitka --standalone --python-flag='-m' --assume-yes-for-downloads --lto=yes proxy_scraper_checker
-=======
-      - uses: actions/setup-python@v5
-        with:
-          python-version: "3.12"
-          check-latest: true
       - run: uv run --no-dev --group nuitka --frozen --python 3.12 python -m nuitka --standalone --python-flag='-m' --assume-yes-for-downloads --lto=yes proxy_scraper_checker
->>>>>>> dd4a0cb6
       - run: mv config.toml proxy_scraper_checker.dist/
       - if: ${{ github.event_name != 'pull_request' }}
         uses: actions/attest-build-provenance@v1
