--- conflicted
+++ resolved
@@ -22,14 +22,10 @@
 
 ### Binary
 
-<<<<<<< HEAD
 > [!NOTE]
 > The instructions for Termux are below.
 
-1. Download the archive for your platform from [nightly.link](https://nightly.link/monosans/proxy-scraper-checker/workflows/ci/main?preview). If you can't figure out which archive you need, use [these tables](https://doc.rust-lang.org/beta/rustc/platform-support.html).
-=======
 1. Download the archive for your platform from [nightly.link](https://nightly.link/monosans/proxy-scraper-checker/workflows/ci/main?preview). If you are not sure which archive you need, use [the table](https://doc.rust-lang.org/beta/rustc/platform-support.html).
->>>>>>> 9e48e3cc
 1. Unpack the archive into a separate folder.
 1. Edit `config.toml` to your preference.
 1. Run the executable.
